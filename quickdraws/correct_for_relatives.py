--- conflicted
+++ resolved
@@ -145,20 +145,3 @@
 
 if __name__ == '__main__':
     pass
-<<<<<<< HEAD
-    # kinship = pd.read_csv('/well/palamara/projects/UKBB_APPLICATION_43206/new_copy/sample_lists/relatedness/ukb_rel_a43206_s488248.dat', '\s+')
-    # fam = pd.read_csv('/well/palamara/users/vnk166/workspace/meta_learning_prs/ukbb_gbp/genotype.fam', '\s+', names=["FID", "IID", 0, 1, 2, 3])
-    # # fam = pd.read_csv('/well/palamara/projects/UKBB_APPLICATION_43206/new_copy/plink_missingness_regenielike_filters/ukb_app43206_500k.maf00001.fam', '\s+', names=["FID", "IID", 0, 1, 2, 3])
-    # # fam = pd.read_csv('ukbb50k_rel3_gbp.fam', '\s+', names=["FID", "IID", 0, 1, 2, 3])
-    #
-    # ## merge with phenotype
-    # # traits = pd.read_csv('')
-    # # fam = pd.merge(fam, traits[])
-    #
-    # ## get the estimated h2
-    # h2 = [0.1, 0.2, 0.3, 0.4, 0.5, 0.6, 0.7]
-    #
-    # correction = get_correction_for_relatives(fam.IID, kinship, h2)
-    # print(correction)
-=======
->>>>>>> 0924ffe4
